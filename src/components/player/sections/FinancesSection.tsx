--- conflicted
+++ resolved
@@ -91,9 +91,8 @@
     return null;
   }
 
-<<<<<<< HEAD
   // Ensure moneySources and expenditures exist (for backward compatibility)
-  const moneySources = player.moneySources || {
+  const playerMoneySources = player.moneySources || {
     ownerFunding: 0,
     bankLoans: 0,
     investmentDeals: 0,
@@ -108,7 +107,7 @@
 
   // Calculate financial metrics using useMemo for performance
   const financialMetrics = useMemo(() => {
-    const totalBudget = Object.values(moneySources).reduce((sum, val) => sum + val, 0);
+    const totalBudget = Object.values(playerMoneySources).reduce((sum, val) => sum + val, 0);
     const totalExpenditures = Object.values(expenditures).reduce((sum, val) => sum + val, 0);
     const cashOnHand = player.money;
     const projectScope = player.projectScope;
@@ -121,7 +120,7 @@
     const budgetVariance = totalBudget - totalExpenditures;
 
     // Funding mix (percentage of owner vs external funding)
-    const ownerFundingPct = totalBudget > 0 ? (moneySources.ownerFunding / totalBudget) * 100 : 0;
+    const ownerFundingPct = totalBudget > 0 ? (playerMoneySources.ownerFunding / totalBudget) * 100 : 0;
     const externalFundingPct = 100 - ownerFundingPct;
 
     return {
@@ -135,12 +134,9 @@
       ownerFundingPct,
       externalFundingPct
     };
-  }, [moneySources, expenditures, player.money, player.projectScope]);
-
-  // Get ALL manual effects for money from current space
-=======
+  }, [playerMoneySources, expenditures, player.money, player.projectScope]);
+
   // Get ALL manual effects for money from current space, filtered by conditions
->>>>>>> 00ec9d99
   const allSpaceEffects = gameServices.dataService.getSpaceEffects(player.currentSpace, player.visitType);
   const conditionFilteredEffects = gameServices.turnService.filterSpaceEffectsByCondition(allSpaceEffects, player);
 
@@ -148,14 +144,6 @@
     effect => effect.trigger_type === 'manual' && effect.effect_type === 'money'
   );
 
-<<<<<<< HEAD
-  // Check if on OWNER-FUND-INITIATION space (special funding action)
-  const isOnFundingSpace = player.currentSpace === 'OWNER-FUND-INITIATION';
-  const canGetFunding = isOnFundingSpace && onAutomaticFunding && completedActions.diceRoll === undefined;
-
-  // Check if there are any money manual actions available
-  const hasMoneyActions = Boolean(moneyManualEffects.length > 0 || canGetFunding);
-=======
   // Get manual card effects that represent funding (B/I cards at OWNER-FUND-INITIATION)
   // These are condition-filtered, so only ONE will show (B for scope ≤ $4M, I for scope > $4M)
   const fundingCardEffects = conditionFilteredEffects.filter(
@@ -166,10 +154,6 @@
 
   // Check if there are any money manual actions available (including funding via cards)
   const hasMoneyActions = moneyManualEffects.length > 0 || fundingCardEffects.length > 0;
-
-  // Calculate surplus (optional - may not exist in current implementation)
-  const surplus = 0; // TODO: Implement surplus calculation if needed
->>>>>>> 00ec9d99
 
   const handleManualEffect = async (effectType: string) => {
     setIsLoading(true);
@@ -206,59 +190,8 @@
     });
   };
 
-<<<<<<< HEAD
   // Money sources structure (showing sources with money received)
   const moneySourcesList = [
-    {
-      name: 'Owner Funding',
-      amount: moneySources.ownerFunding,
-      description: 'Seed money from owner',
-      processed: moneySources.ownerFunding > 0
-    },
-    {
-      name: 'Bank Loans',
-      amount: moneySources.bankLoans,
-      description: 'Bank financing',
-      processed: moneySources.bankLoans > 0
-    },
-    {
-      name: 'Investment Deals',
-      amount: moneySources.investmentDeals,
-      description: 'Investor funding',
-      processed: moneySources.investmentDeals > 0
-    },
-    {
-      name: 'Other Sources',
-      amount: moneySources.other,
-      description: 'Cards, space effects, etc.',
-      processed: moneySources.other > 0
-    }
-  ].filter(source => source.processed); // Only show sources with money
-
-  // Handler for Get Funding (automatic funding at OWNER-FUND-INITIATION)
-  const handleGetFunding = async () => {
-    if (!onAutomaticFunding) return;
-
-    setIsRollingDice(true);
-    setError(null);
-
-    try {
-      await onAutomaticFunding();
-    } catch (err) {
-      setError('Failed to get funding. Please try again.');
-      console.error('Get funding error:', err);
-    } finally {
-      setIsRollingDice(false);
-=======
-  // Money sources structure from player state
-  const playerMoneySources = player.moneySources || {
-    ownerFunding: 0,
-    bankLoans: 0,
-    investmentDeals: 0,
-    other: 0
-  };
-
-  const moneySources = [
     {
       name: 'Owner Funding',
       amount: playerMoneySources.ownerFunding || 0,
@@ -280,9 +213,8 @@
     {
       name: 'Other Sources',
       amount: playerMoneySources.other || 0,
-      description: 'Miscellaneous funding',
+      description: 'Miscellaneous funding (cards, space effects, etc.)',
       processed: playerMoneySources.other > 0
->>>>>>> 00ec9d99
     }
   ].filter(source => source.processed); // Only show sources with money
 
