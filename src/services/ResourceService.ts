--- conflicted
+++ resolved
@@ -1,637 +1,633 @@
-import { 
-  IResourceService, 
-  IStateService, 
-  ResourceChange, 
-  ResourceTransaction, 
-  ResourceValidation 
-} from '../types/ServiceContracts';
-
-/**
- * Unified Resource Management Service
- * 
- * Handles all player resource modifications (money and time) with:
- * - Atomic operations and rollback capability
- * - Source tracking for debugging and logging
- * - Validation and error handling
- * - Transaction history for auditing
- * 
- * This service can be called from any source:
- * - Card effects (e.g., "card:E029")
- * - Space effects (e.g., "space:PM-DECISION-CHECK")
- * - UI actions (e.g., "ui:manual_adjustment")
- */
-export class ResourceService implements IResourceService {
-  private stateService: IStateService;
-  private transactionHistory: Map<string, ResourceTransaction[]> = new Map();
-
-  constructor(stateService: IStateService) {
-    this.stateService = stateService;
-  }
-
-  // === MONEY OPERATIONS ===
-
-  addMoney(playerId: string, amount: number, source: string, reason?: string, sourceType?: 'bank' | 'investment' | 'owner' | 'other'): boolean {
-    if (amount <= 0) {
-      console.warn(`ResourceService.addMoney: Invalid amount ${amount} for player ${playerId}`);
-      return false;
-    }
-
-    return this.updateResources(playerId, {
-      money: amount,
-      source,
-      reason: reason || `Added $${amount.toLocaleString()}`,
-      moneySourceType: sourceType
-    });
-  }
-
-  spendMoney(playerId: string, amount: number, source: string, reason?: string, category?: keyof import('../types/DataTypes').Expenditures): boolean {
-    if (amount <= 0) {
-      console.warn(`ResourceService.spendMoney: Invalid amount ${amount} for player ${playerId}`);
-      return false;
-    }
-
-    if (!this.canAfford(playerId, amount)) {
-      console.warn(`ResourceService.spendMoney: Player ${playerId} cannot afford $${amount.toLocaleString()}`);
-      return false;
-    }
-
-    // Get player for expenditure tracking
-    const player = this.stateService.getPlayer(playerId);
-    if (!player) {
-      console.error(`ResourceService.spendMoney: Player ${playerId} not found`);
-      return false;
-    }
-
-    // Update expenditures if category is provided
-    if (category) {
-      // Ensure expenditures exists (backward compatibility)
-      const currentExpenditures = player.expenditures || {
-        design: 0,
-        fees: 0,
-        construction: 0
-      };
-
-      const updatedExpenditures = {
-        ...currentExpenditures,
-        [category]: currentExpenditures[category] + amount
-      };
-
-      // Update both money and expenditures in a single state update
-      this.stateService.updatePlayer({
-        id: playerId,
-        money: player.money - amount,
-        expenditures: updatedExpenditures
-      });
-
-      console.log(`💸 Expenditure tracked [${playerId}]: $${amount.toLocaleString()} in ${category} category`);
-      console.log(`   Total ${category}: $${updatedExpenditures[category].toLocaleString()}`);
-
-      return true;
-    }
-
-    // If no category provided, use legacy updateResources method
-    return this.updateResources(playerId, {
-      money: -amount,
-      source,
-      reason: reason || `Spent $${amount.toLocaleString()}`
-    });
-  }
-
-  canAfford(playerId: string, amount: number): boolean {
-    const player = this.stateService.getPlayer(playerId);
-    if (!player) {
-      console.error(`ResourceService.canAfford: Player ${playerId} not found`);
-      return false;
-    }
-    return player.money >= amount;
-  }
-
-  /**
-   * Record a cost/fee and track it by category
-   * This deducts money AND adds to cost history for detailed tracking
-   */
-  recordCost(
-    playerId: string,
-    category: import('../types/DataTypes').CostCategory,
-    amount: number,
-    description: string,
-    source: string
-  ): boolean {
-    if (amount <= 0) {
-      console.warn(`ResourceService.recordCost: Invalid amount ${amount} for player ${playerId}`);
-      return false;
-    }
-
-    if (!this.canAfford(playerId, amount)) {
-      console.warn(`ResourceService.recordCost: Player ${playerId} cannot afford $${amount.toLocaleString()} for ${category} fee`);
-      return false;
-    }
-
-    const player = this.stateService.getPlayer(playerId);
-    if (!player) {
-      console.error(`ResourceService.recordCost: Player ${playerId} not found`);
-      return false;
-    }
-
-    const gameState = this.stateService.getGameState();
-    const currentTurn = gameState.globalTurnCount || 0;
-
-    // Create cost entry
-    const costEntry: import('../types/DataTypes').CostEntry = {
-      id: `cost_${playerId}_${Date.now()}_${Math.random().toString(36).substr(2, 9)}`,
-      category,
-      amount,
-      description,
-      turn: currentTurn,
-      timestamp: new Date(),
-      spaceName: player.currentSpace
-    };
-
-    // Initialize costHistory and costs if they don't exist (backward compatibility)
-    const costHistory = player.costHistory || [];
-    const costs = player.costs || {
-      bank: 0,
-      investor: 0,
-      expeditor: 0,
-      architectural: 0,
-      engineering: 0,
-      regulatory: 0,
-      miscellaneous: 0,
-      total: 0
-    };
-
-    // Add cost entry to history
-    const updatedCostHistory = [...costHistory, costEntry];
-
-    // Update costs breakdown
-    const updatedCosts = {
-      ...costs,
-      [category]: costs[category] + amount,
-      total: costs.total + amount
-    };
-
-    // Map cost category to expenditure category for backward compatibility
-    const expenditureCategory = this.mapCostToExpenditure(category);
-
-    // Update player state
-    this.stateService.updatePlayer({
-      id: playerId,
-      money: player.money - amount,
-      costHistory: updatedCostHistory,
-      costs: updatedCosts,
-      expenditures: expenditureCategory ? {
-        ...player.expenditures,
-        [expenditureCategory]: (player.expenditures?.[expenditureCategory] || 0) + amount
-      } : player.expenditures
-    });
-
-    // Log the transaction for debugging
-    console.log(`💸 Cost Recorded [${playerId}]: ${category} - $${amount.toLocaleString()} - ${description}`);
-
-    return true;
-  }
-
-  /**
-   * Map cost category to expenditure category for backward compatibility
-   */
-  private mapCostToExpenditure(category: import('../types/DataTypes').CostCategory): keyof import('../types/DataTypes').Expenditures | null {
-    switch (category) {
-      case 'architectural':
-      case 'engineering':
-        return 'design';
-      case 'bank':
-      case 'investor':
-      case 'expeditor':
-      case 'regulatory':
-        return 'fees';
-      default:
-        return null;
-    }
-  }
-
-  // === TIME OPERATIONS ===
-
-  addTime(playerId: string, amount: number, source: string, reason?: string): void {
-    this.updateResources(playerId, {
-      timeSpent: amount,
-      source,
-      reason: reason || `Added ${amount} time`
-    });
-  }
-
-  spendTime(playerId: string, amount: number, source: string, reason?: string): void {
-    this.updateResources(playerId, {
-      timeSpent: -amount,
-      source,
-      reason: reason || `Spent ${amount} time`
-    });
-  }
-
-  // === COMBINED OPERATIONS ===
-
-  updateResources(playerId: string, changes: ResourceChange): boolean {
-    // Validate the change
-    const validation = this.validateResourceChange(playerId, changes);
-    if (!validation.valid) {
-      console.error(`ResourceService.updateResources: Validation failed for player ${playerId}:`, validation.errors);
-      return false;
-    }
-
-    // Get current player state
-    const player = this.stateService.getPlayer(playerId);
-    if (!player) {
-      console.error(`ResourceService.updateResources: Player ${playerId} not found`);
-      return false;
-    }
-
-    // Calculate new values
-    const balanceBefore = {
-      money: player.money,
-      timeSpent: player.timeSpent
-    };
-
-    const newMoney = changes.money ? player.money + changes.money : player.money;
-    const newTimeSpent = changes.timeSpent ? player.timeSpent + changes.timeSpent : player.timeSpent;
-
-<<<<<<< HEAD
-    // Update money sources tracking (only for money additions, not spending)
-    // Provide default if player doesn't have moneySources yet (backward compatibility)
-    const currentMoneySources = player.moneySources || {
-=======
-    // Update money sources if money is being added and sourceType is provided
-    const updatedMoneySources = player.moneySources ? { ...player.moneySources } : {
->>>>>>> 00ec9d99
-      ownerFunding: 0,
-      bankLoans: 0,
-      investmentDeals: 0,
-      other: 0
-    };
-<<<<<<< HEAD
-    const updatedMoneySources = { ...currentMoneySources };
-    if (changes.money && changes.money > 0) {
-      const category = this.categorizeMoneySource(changes.source, player.currentSpace);
-      updatedMoneySources[category] += changes.money;
-=======
-
-    if (changes.money && changes.money > 0 && changes.moneySourceType) {
-      const amount = changes.money;
-      switch (changes.moneySourceType) {
-        case 'bank':
-          updatedMoneySources.bankLoans = (updatedMoneySources.bankLoans || 0) + amount;
-          break;
-        case 'investment':
-          updatedMoneySources.investmentDeals = (updatedMoneySources.investmentDeals || 0) + amount;
-          break;
-        case 'owner':
-          updatedMoneySources.ownerFunding = (updatedMoneySources.ownerFunding || 0) + amount;
-          break;
-        case 'other':
-          updatedMoneySources.other = (updatedMoneySources.other || 0) + amount;
-          break;
-      }
->>>>>>> 00ec9d99
-    }
-
-    // Apply the changes
-    try {
-      const updatedState = this.stateService.updatePlayer({
-        id: playerId,
-        money: newMoney,
-        timeSpent: Math.max(0, newTimeSpent), // Ensure time doesn't go negative
-        moneySources: updatedMoneySources
-      });
-
-      const balanceAfter = {
-        money: newMoney,
-        timeSpent: Math.max(0, newTimeSpent)
-      };
-
-      // Log the transaction
-      this.logTransaction(playerId, changes, balanceBefore, balanceAfter, true);
-
-      // Log to console for debugging
-      const changeDescription = this.formatChangeDescription(changes);
-      console.log(`💰 Resource Update [${playerId}]: ${changeDescription} (Source: ${changes.source})`);
-      console.log(`   Balance: $${balanceBefore.money.toLocaleString()} → $${balanceAfter.money.toLocaleString()}, Time: ${balanceBefore.timeSpent} → ${balanceAfter.timeSpent}`);
-
-      return true;
-
-    } catch (error) {
-      console.error(`ResourceService.updateResources: Failed to update player ${playerId}:`, error);
-      
-      // Log failed transaction
-      this.logTransaction(playerId, changes, balanceBefore, balanceBefore, false);
-      
-      return false;
-    }
-  }
-
-  getResourceHistory(playerId: string): ResourceTransaction[] {
-    return this.transactionHistory.get(playerId) || [];
-  }
-
-  // === VALIDATION ===
-
-  validateResourceChange(playerId: string, changes: ResourceChange): ResourceValidation {
-    const errors: string[] = [];
-    const warnings: string[] = [];
-
-    // Validate player exists
-    const player = this.stateService.getPlayer(playerId);
-    if (!player) {
-      errors.push(`Player ${playerId} does not exist`);
-      return { valid: false, errors, warnings };
-    }
-
-    // Validate source is provided
-    if (!changes.source || changes.source.trim().length === 0) {
-      errors.push('Source is required for all resource changes');
-    }
-
-    // Validate money changes
-    if (changes.money !== undefined) {
-      if (isNaN(changes.money)) {
-        errors.push('Money change must be a valid number');
-      }
-      
-      // Check if spending more money than player has
-      if (changes.money < 0 && player.money + changes.money < 0) {
-        errors.push(`Insufficient funds: trying to spend $${Math.abs(changes.money).toLocaleString()}, but player only has $${player.money.toLocaleString()}`);
-      }
-
-      // Warning for large transactions
-      if (Math.abs(changes.money) > 1000000) {
-        warnings.push(`Large money transaction: ${changes.money > 0 ? '+' : ''}$${changes.money.toLocaleString()}`);
-      }
-    }
-
-    // Validate time changes
-    if (changes.timeSpent !== undefined) {
-      if (isNaN(changes.timeSpent)) {
-        errors.push('Time change must be a valid number');
-      }
-
-      // Warning for large time changes
-      if (Math.abs(changes.timeSpent) > 20) {
-        warnings.push(`Large time change: ${changes.timeSpent > 0 ? '+' : ''}${changes.timeSpent} ticks`);
-      }
-    }
-
-    return {
-      valid: errors.length === 0,
-      errors,
-      warnings
-    };
-  }
-
-  // === PRIVATE HELPERS ===
-
-  private logTransaction(
-    playerId: string, 
-    changes: ResourceChange, 
-    balanceBefore: { money: number; timeSpent: number },
-    balanceAfter: { money: number; timeSpent: number },
-    successful: boolean
-  ): void {
-    const transaction: ResourceTransaction = {
-      id: this.generateTransactionId(),
-      playerId,
-      timestamp: Date.now(),
-      changes,
-      balanceBefore,
-      balanceAfter,
-      successful
-    };
-
-    // Initialize history if needed
-    if (!this.transactionHistory.has(playerId)) {
-      this.transactionHistory.set(playerId, []);
-    }
-
-    // Add transaction to history
-    const playerHistory = this.transactionHistory.get(playerId)!;
-    playerHistory.push(transaction);
-
-    // Keep only last 100 transactions per player
-    if (playerHistory.length > 100) {
-      playerHistory.splice(0, playerHistory.length - 100);
-    }
-  }
-
-  private generateTransactionId(): string {
-    return `tx_${Date.now()}_${Math.random().toString(36).substr(2, 9)}`;
-  }
-
-  private formatChangeDescription(changes: ResourceChange): string {
-    const parts: string[] = [];
-
-    if (changes.money !== undefined) {
-      const sign = changes.money >= 0 ? '+' : '';
-      parts.push(`${sign}$${changes.money.toLocaleString()}`);
-    }
-
-    if (changes.timeSpent !== undefined) {
-      const sign = changes.timeSpent >= 0 ? '+' : '';
-      parts.push(`${sign}${changes.timeSpent} time`);
-    }
-
-    let description = parts.join(', ');
-
-    if (changes.reason) {
-      description += ` (${changes.reason})`;
-    }
-
-    return description;
-  }
-
-  /**
-   * Categorize money source into one of the tracked categories
-   * @param source - Source string from ResourceChange
-   * @param currentSpace - Player's current space
-   * @returns Category key for moneySources
-   */
-  private categorizeMoneySource(source: string, currentSpace: string): 'ownerFunding' | 'bankLoans' | 'investmentDeals' | 'other' {
-    const sourceLower = source.toLowerCase();
-
-    // Owner funding from OWNER-FUND-INITIATION space
-    if (currentSpace === 'OWNER-FUND-INITIATION' || sourceLower.includes('owner') || sourceLower.includes('funding')) {
-      return 'ownerFunding';
-    }
-
-    // Bank loans
-    if (sourceLower.includes('loan') || sourceLower.includes('bank')) {
-      return 'bankLoans';
-    }
-
-    // Investment deals
-    if (sourceLower.includes('invest') || sourceLower.includes('investor')) {
-      return 'investmentDeals';
-    }
-
-    // Everything else (cards, space effects, etc.)
-    return 'other';
-  }
-
-  // === LOAN OPERATIONS ===
-
-  /**
-   * Take out a loan for a player
-   * @param playerId - Player taking the loan
-   * @param amount - Principal amount of the loan
-   * @param interestRate - Interest rate per turn (e.g., 0.05 for 5%)
-   * @returns True if loan was successfully taken
-   */
-  takeOutLoan(playerId: string, amount: number, interestRate: number): boolean {
-    if (amount <= 0) {
-      console.warn(`ResourceService.takeOutLoan: Invalid amount ${amount} for player ${playerId}`);
-      return false;
-    }
-
-    if (interestRate < 0) {
-      console.warn(`ResourceService.takeOutLoan: Invalid interest rate ${interestRate} for player ${playerId}`);
-      return false;
-    }
-
-    const player = this.stateService.getPlayer(playerId);
-    if (!player) {
-      console.warn(`ResourceService.takeOutLoan: Player ${playerId} not found`);
-      return false;
-    }
-
-    const gameState = this.stateService.getGameState();
-    
-    try {
-      // Generate unique loan ID
-      const loanId = `loan_${playerId}_${Date.now()}_${Math.random().toString(36).substr(2, 6)}`;
-      
-      // Create new loan object
-      const newLoan = {
-        id: loanId,
-        principal: amount,
-        interestRate: interestRate,
-        startTurn: gameState.turn
-      };
-
-      // Add loan to player's loans array
-      const updatedLoans = [...player.loans, newLoan];
-      
-      // Update player with new loan
-      this.stateService.updatePlayer({
-        id: playerId,
-        loans: updatedLoans
-      });
-
-      // Add the loan amount to player's money
-      const success = this.addMoney(playerId, amount, 'loan', `Loan ${loanId}: $${amount.toLocaleString()} at ${(interestRate * 100).toFixed(1)}%`);
-      
-      if (success) {
-        console.log(`💰 LOAN: Player ${player.name} took loan ${loanId} for $${amount.toLocaleString()} at ${(interestRate * 100).toFixed(1)}% interest`);
-        return true;
-      } else {
-        // Rollback loan if money addition failed
-        this.stateService.updatePlayer({
-          id: playerId,
-          loans: player.loans
-        });
-        return false;
-      }
-      
-    } catch (error) {
-      console.error(`ResourceService.takeOutLoan: Error taking loan for player ${playerId}:`, error);
-      return false;
-    }
-  }
-
-  /**
-   * Apply interest to all of a player's active loans
-   * @param playerId - Player to apply interest to
-   */
-  applyInterest(playerId: string): void {
-    const player = this.stateService.getPlayer(playerId);
-    if (!player) {
-      console.warn(`ResourceService.applyInterest: Player ${playerId} not found`);
-      return;
-    }
-
-    if (!player.loans || player.loans.length === 0) {
-      // No loans, nothing to do
-      return;
-    }
-
-    let totalInterest = 0;
-    const interestDetails: string[] = [];
-
-    // Calculate total interest from all loans
-    for (const loan of player.loans) {
-      const interest = loan.principal * loan.interestRate;
-      totalInterest += interest;
-      interestDetails.push(`${loan.id}: $${interest.toLocaleString()}`);
-    }
-
-    if (totalInterest <= 0) {
-      return;
-    }
-
-    console.log(`💸 INTEREST: Player ${player.name} owes $${totalInterest.toLocaleString()} in loan interest`);
-    console.log(`   Breakdown: ${interestDetails.join(', ')}`);
-
-    // Check if player can afford the interest
-    if (player.money < totalInterest) {
-      console.warn(`⚠️ INTEREST: Player ${player.name} cannot afford $${totalInterest.toLocaleString()} interest (has $${player.money.toLocaleString()})`);
-      
-      // Handle insufficient funds - for now, we'll deduct what they can afford and log the shortfall
-      const affordableAmount = player.money;
-      const shortfall = totalInterest - affordableAmount;
-      
-      if (affordableAmount > 0) {
-        this.spendMoney(playerId, affordableAmount, 'interest', `Partial interest payment (shortfall: $${shortfall.toLocaleString()})`);
-      }
-      
-      console.warn(`💸 INTEREST SHORTFALL: Player ${player.name} owes additional $${shortfall.toLocaleString()} in unpaid interest`);
-      
-      // NOTE: Interest shortfalls are forgiven (intentional game design)
-      // This makes loans more accessible to struggling players
-      // If harsher penalties are desired, consider:
-      // - Adding unpaid interest to loan principal
-      // - Applying late payment penalties
-      // - Tracking payment history
-      
-    } else {
-      // Player can afford full interest payment
-      const success = this.spendMoney(playerId, totalInterest, 'interest', `Interest payment on ${player.loans.length} loan(s)`);
-      
-      if (success) {
-        console.log(`✅ INTEREST: Player ${player.name} paid $${totalInterest.toLocaleString()} in loan interest`);
-      }
-    }
-  }
-
-  // === DEBUG HELPERS ===
-
-  /**
-   * Get summary of all resource transactions for debugging
-   */
-  getTransactionSummary(): { [playerId: string]: { totalTransactions: number; lastTransaction?: ResourceTransaction } } {
-    const summary: { [playerId: string]: { totalTransactions: number; lastTransaction?: ResourceTransaction } } = {};
-    
-    for (const [playerId, transactions] of this.transactionHistory.entries()) {
-      summary[playerId] = {
-        totalTransactions: transactions.length,
-        lastTransaction: transactions[transactions.length - 1]
-      };
-    }
-    
-    return summary;
-  }
-
-  /**
-   * Clear transaction history (for testing or reset)
-   */
-  clearTransactionHistory(playerId?: string): void {
-    if (playerId) {
-      this.transactionHistory.delete(playerId);
-    } else {
-      this.transactionHistory.clear();
-    }
-  }
+import { 
+  IResourceService, 
+  IStateService, 
+  ResourceChange, 
+  ResourceTransaction, 
+  ResourceValidation 
+} from '../types/ServiceContracts';
+
+/**
+ * Unified Resource Management Service
+ * 
+ * Handles all player resource modifications (money and time) with:
+ * - Atomic operations and rollback capability
+ * - Source tracking for debugging and logging
+ * - Validation and error handling
+ * - Transaction history for auditing
+ * 
+ * This service can be called from any source:
+ * - Card effects (e.g., "card:E029")
+ * - Space effects (e.g., "space:PM-DECISION-CHECK")
+ * - UI actions (e.g., "ui:manual_adjustment")
+ */
+export class ResourceService implements IResourceService {
+  private stateService: IStateService;
+  private transactionHistory: Map<string, ResourceTransaction[]> = new Map();
+
+  constructor(stateService: IStateService) {
+    this.stateService = stateService;
+  }
+
+  // === MONEY OPERATIONS ===
+
+  addMoney(playerId: string, amount: number, source: string, reason?: string, sourceType?: 'bank' | 'investment' | 'owner' | 'other'): boolean {
+    if (amount <= 0) {
+      console.warn(`ResourceService.addMoney: Invalid amount ${amount} for player ${playerId}`);
+      return false;
+    }
+
+    return this.updateResources(playerId, {
+      money: amount,
+      source,
+      reason: reason || `Added $${amount.toLocaleString()}`,
+      moneySourceType: sourceType
+    });
+  }
+
+  spendMoney(playerId: string, amount: number, source: string, reason?: string, category?: keyof import('../types/DataTypes').Expenditures): boolean {
+    if (amount <= 0) {
+      console.warn(`ResourceService.spendMoney: Invalid amount ${amount} for player ${playerId}`);
+      return false;
+    }
+
+    if (!this.canAfford(playerId, amount)) {
+      console.warn(`ResourceService.spendMoney: Player ${playerId} cannot afford $${amount.toLocaleString()}`);
+      return false;
+    }
+
+    // Get player for expenditure tracking
+    const player = this.stateService.getPlayer(playerId);
+    if (!player) {
+      console.error(`ResourceService.spendMoney: Player ${playerId} not found`);
+      return false;
+    }
+
+    // Update expenditures if category is provided
+    if (category) {
+      // Ensure expenditures exists (backward compatibility)
+      const currentExpenditures = player.expenditures || {
+        design: 0,
+        fees: 0,
+        construction: 0
+      };
+
+      const updatedExpenditures = {
+        ...currentExpenditures,
+        [category]: currentExpenditures[category] + amount
+      };
+
+      // Update both money and expenditures in a single state update
+      this.stateService.updatePlayer({
+        id: playerId,
+        money: player.money - amount,
+        expenditures: updatedExpenditures
+      });
+
+      console.log(`💸 Expenditure tracked [${playerId}]: $${amount.toLocaleString()} in ${category} category`);
+      console.log(`   Total ${category}: $${updatedExpenditures[category].toLocaleString()}`);
+
+      return true;
+    }
+
+    // If no category provided, use legacy updateResources method
+    return this.updateResources(playerId, {
+      money: -amount,
+      source,
+      reason: reason || `Spent $${amount.toLocaleString()}`
+    });
+  }
+
+  canAfford(playerId: string, amount: number): boolean {
+    const player = this.stateService.getPlayer(playerId);
+    if (!player) {
+      console.error(`ResourceService.canAfford: Player ${playerId} not found`);
+      return false;
+    }
+    return player.money >= amount;
+  }
+
+  /**
+   * Record a cost/fee and track it by category
+   * This deducts money AND adds to cost history for detailed tracking
+   */
+  recordCost(
+    playerId: string,
+    category: import('../types/DataTypes').CostCategory,
+    amount: number,
+    description: string,
+    source: string
+  ): boolean {
+    if (amount <= 0) {
+      console.warn(`ResourceService.recordCost: Invalid amount ${amount} for player ${playerId}`);
+      return false;
+    }
+
+    if (!this.canAfford(playerId, amount)) {
+      console.warn(`ResourceService.recordCost: Player ${playerId} cannot afford $${amount.toLocaleString()} for ${category} fee`);
+      return false;
+    }
+
+    const player = this.stateService.getPlayer(playerId);
+    if (!player) {
+      console.error(`ResourceService.recordCost: Player ${playerId} not found`);
+      return false;
+    }
+
+    const gameState = this.stateService.getGameState();
+    const currentTurn = gameState.globalTurnCount || 0;
+
+    // Create cost entry
+    const costEntry: import('../types/DataTypes').CostEntry = {
+      id: `cost_${playerId}_${Date.now()}_${Math.random().toString(36).substr(2, 9)}`,
+      category,
+      amount,
+      description,
+      turn: currentTurn,
+      timestamp: new Date(),
+      spaceName: player.currentSpace
+    };
+
+    // Initialize costHistory and costs if they don't exist (backward compatibility)
+    const costHistory = player.costHistory || [];
+    const costs = player.costs || {
+      bank: 0,
+      investor: 0,
+      expeditor: 0,
+      architectural: 0,
+      engineering: 0,
+      regulatory: 0,
+      miscellaneous: 0,
+      total: 0
+    };
+
+    // Add cost entry to history
+    const updatedCostHistory = [...costHistory, costEntry];
+
+    // Update costs breakdown
+    const updatedCosts = {
+      ...costs,
+      [category]: costs[category] + amount,
+      total: costs.total + amount
+    };
+
+    // Map cost category to expenditure category for backward compatibility
+    const expenditureCategory = this.mapCostToExpenditure(category);
+
+    // Update player state
+    this.stateService.updatePlayer({
+      id: playerId,
+      money: player.money - amount,
+      costHistory: updatedCostHistory,
+      costs: updatedCosts,
+      expenditures: expenditureCategory ? {
+        ...player.expenditures,
+        [expenditureCategory]: (player.expenditures?.[expenditureCategory] || 0) + amount
+      } : player.expenditures
+    });
+
+    // Log the transaction for debugging
+    console.log(`💸 Cost Recorded [${playerId}]: ${category} - $${amount.toLocaleString()} - ${description}`);
+
+    return true;
+  }
+
+  /**
+   * Map cost category to expenditure category for backward compatibility
+   */
+  private mapCostToExpenditure(category: import('../types/DataTypes').CostCategory): keyof import('../types/DataTypes').Expenditures | null {
+    switch (category) {
+      case 'architectural':
+      case 'engineering':
+        return 'design';
+      case 'bank':
+      case 'investor':
+      case 'expeditor':
+      case 'regulatory':
+        return 'fees';
+      default:
+        return null;
+    }
+  }
+
+  // === TIME OPERATIONS ===
+
+  addTime(playerId: string, amount: number, source: string, reason?: string): void {
+    this.updateResources(playerId, {
+      timeSpent: amount,
+      source,
+      reason: reason || `Added ${amount} time`
+    });
+  }
+
+  spendTime(playerId: string, amount: number, source: string, reason?: string): void {
+    this.updateResources(playerId, {
+      timeSpent: -amount,
+      source,
+      reason: reason || `Spent ${amount} time`
+    });
+  }
+
+  // === COMBINED OPERATIONS ===
+
+  updateResources(playerId: string, changes: ResourceChange): boolean {
+    // Validate the change
+    const validation = this.validateResourceChange(playerId, changes);
+    if (!validation.valid) {
+      console.error(`ResourceService.updateResources: Validation failed for player ${playerId}:`, validation.errors);
+      return false;
+    }
+
+    // Get current player state
+    const player = this.stateService.getPlayer(playerId);
+    if (!player) {
+      console.error(`ResourceService.updateResources: Player ${playerId} not found`);
+      return false;
+    }
+
+    // Calculate new values
+    const balanceBefore = {
+      money: player.money,
+      timeSpent: player.timeSpent
+    };
+
+    const newMoney = changes.money ? player.money + changes.money : player.money;
+    const newTimeSpent = changes.timeSpent ? player.timeSpent + changes.timeSpent : player.timeSpent;
+
+    // Update money sources if money is being added
+    // Provide default if player doesn't have moneySources yet (backward compatibility)
+    const updatedMoneySources = player.moneySources ? { ...player.moneySources } : {
+      ownerFunding: 0,
+      bankLoans: 0,
+      investmentDeals: 0,
+      other: 0
+    };
+
+    if (changes.money && changes.money > 0) {
+      const amount = changes.money;
+
+      // Use explicit sourceType if provided (preferred method)
+      if (changes.moneySourceType) {
+        switch (changes.moneySourceType) {
+          case 'bank':
+            updatedMoneySources.bankLoans = (updatedMoneySources.bankLoans || 0) + amount;
+            break;
+          case 'investment':
+            updatedMoneySources.investmentDeals = (updatedMoneySources.investmentDeals || 0) + amount;
+            break;
+          case 'owner':
+            updatedMoneySources.ownerFunding = (updatedMoneySources.ownerFunding || 0) + amount;
+            break;
+          case 'other':
+            updatedMoneySources.other = (updatedMoneySources.other || 0) + amount;
+            break;
+        }
+      } else {
+        // Fallback to categorization for backward compatibility
+        const category = this.categorizeMoneySource(changes.source, player.currentSpace);
+        updatedMoneySources[category] += changes.money;
+      }
+    }
+
+    // Apply the changes
+    try {
+      const updatedState = this.stateService.updatePlayer({
+        id: playerId,
+        money: newMoney,
+        timeSpent: Math.max(0, newTimeSpent), // Ensure time doesn't go negative
+        moneySources: updatedMoneySources
+      });
+
+      const balanceAfter = {
+        money: newMoney,
+        timeSpent: Math.max(0, newTimeSpent)
+      };
+
+      // Log the transaction
+      this.logTransaction(playerId, changes, balanceBefore, balanceAfter, true);
+
+      // Log to console for debugging
+      const changeDescription = this.formatChangeDescription(changes);
+      console.log(`💰 Resource Update [${playerId}]: ${changeDescription} (Source: ${changes.source})`);
+      console.log(`   Balance: $${balanceBefore.money.toLocaleString()} → $${balanceAfter.money.toLocaleString()}, Time: ${balanceBefore.timeSpent} → ${balanceAfter.timeSpent}`);
+
+      return true;
+
+    } catch (error) {
+      console.error(`ResourceService.updateResources: Failed to update player ${playerId}:`, error);
+      
+      // Log failed transaction
+      this.logTransaction(playerId, changes, balanceBefore, balanceBefore, false);
+      
+      return false;
+    }
+  }
+
+  getResourceHistory(playerId: string): ResourceTransaction[] {
+    return this.transactionHistory.get(playerId) || [];
+  }
+
+  // === VALIDATION ===
+
+  validateResourceChange(playerId: string, changes: ResourceChange): ResourceValidation {
+    const errors: string[] = [];
+    const warnings: string[] = [];
+
+    // Validate player exists
+    const player = this.stateService.getPlayer(playerId);
+    if (!player) {
+      errors.push(`Player ${playerId} does not exist`);
+      return { valid: false, errors, warnings };
+    }
+
+    // Validate source is provided
+    if (!changes.source || changes.source.trim().length === 0) {
+      errors.push('Source is required for all resource changes');
+    }
+
+    // Validate money changes
+    if (changes.money !== undefined) {
+      if (isNaN(changes.money)) {
+        errors.push('Money change must be a valid number');
+      }
+      
+      // Check if spending more money than player has
+      if (changes.money < 0 && player.money + changes.money < 0) {
+        errors.push(`Insufficient funds: trying to spend $${Math.abs(changes.money).toLocaleString()}, but player only has $${player.money.toLocaleString()}`);
+      }
+
+      // Warning for large transactions
+      if (Math.abs(changes.money) > 1000000) {
+        warnings.push(`Large money transaction: ${changes.money > 0 ? '+' : ''}$${changes.money.toLocaleString()}`);
+      }
+    }
+
+    // Validate time changes
+    if (changes.timeSpent !== undefined) {
+      if (isNaN(changes.timeSpent)) {
+        errors.push('Time change must be a valid number');
+      }
+
+      // Warning for large time changes
+      if (Math.abs(changes.timeSpent) > 20) {
+        warnings.push(`Large time change: ${changes.timeSpent > 0 ? '+' : ''}${changes.timeSpent} ticks`);
+      }
+    }
+
+    return {
+      valid: errors.length === 0,
+      errors,
+      warnings
+    };
+  }
+
+  // === PRIVATE HELPERS ===
+
+  private logTransaction(
+    playerId: string, 
+    changes: ResourceChange, 
+    balanceBefore: { money: number; timeSpent: number },
+    balanceAfter: { money: number; timeSpent: number },
+    successful: boolean
+  ): void {
+    const transaction: ResourceTransaction = {
+      id: this.generateTransactionId(),
+      playerId,
+      timestamp: Date.now(),
+      changes,
+      balanceBefore,
+      balanceAfter,
+      successful
+    };
+
+    // Initialize history if needed
+    if (!this.transactionHistory.has(playerId)) {
+      this.transactionHistory.set(playerId, []);
+    }
+
+    // Add transaction to history
+    const playerHistory = this.transactionHistory.get(playerId)!;
+    playerHistory.push(transaction);
+
+    // Keep only last 100 transactions per player
+    if (playerHistory.length > 100) {
+      playerHistory.splice(0, playerHistory.length - 100);
+    }
+  }
+
+  private generateTransactionId(): string {
+    return `tx_${Date.now()}_${Math.random().toString(36).substr(2, 9)}`;
+  }
+
+  private formatChangeDescription(changes: ResourceChange): string {
+    const parts: string[] = [];
+
+    if (changes.money !== undefined) {
+      const sign = changes.money >= 0 ? '+' : '';
+      parts.push(`${sign}$${changes.money.toLocaleString()}`);
+    }
+
+    if (changes.timeSpent !== undefined) {
+      const sign = changes.timeSpent >= 0 ? '+' : '';
+      parts.push(`${sign}${changes.timeSpent} time`);
+    }
+
+    let description = parts.join(', ');
+
+    if (changes.reason) {
+      description += ` (${changes.reason})`;
+    }
+
+    return description;
+  }
+
+  /**
+   * Categorize money source into one of the tracked categories
+   * @param source - Source string from ResourceChange
+   * @param currentSpace - Player's current space
+   * @returns Category key for moneySources
+   */
+  private categorizeMoneySource(source: string, currentSpace: string): 'ownerFunding' | 'bankLoans' | 'investmentDeals' | 'other' {
+    const sourceLower = source.toLowerCase();
+
+    // Owner funding from OWNER-FUND-INITIATION space
+    if (currentSpace === 'OWNER-FUND-INITIATION' || sourceLower.includes('owner') || sourceLower.includes('funding')) {
+      return 'ownerFunding';
+    }
+
+    // Bank loans
+    if (sourceLower.includes('loan') || sourceLower.includes('bank')) {
+      return 'bankLoans';
+    }
+
+    // Investment deals
+    if (sourceLower.includes('invest') || sourceLower.includes('investor')) {
+      return 'investmentDeals';
+    }
+
+    // Everything else (cards, space effects, etc.)
+    return 'other';
+  }
+
+  // === LOAN OPERATIONS ===
+
+  /**
+   * Take out a loan for a player
+   * @param playerId - Player taking the loan
+   * @param amount - Principal amount of the loan
+   * @param interestRate - Interest rate per turn (e.g., 0.05 for 5%)
+   * @returns True if loan was successfully taken
+   */
+  takeOutLoan(playerId: string, amount: number, interestRate: number): boolean {
+    if (amount <= 0) {
+      console.warn(`ResourceService.takeOutLoan: Invalid amount ${amount} for player ${playerId}`);
+      return false;
+    }
+
+    if (interestRate < 0) {
+      console.warn(`ResourceService.takeOutLoan: Invalid interest rate ${interestRate} for player ${playerId}`);
+      return false;
+    }
+
+    const player = this.stateService.getPlayer(playerId);
+    if (!player) {
+      console.warn(`ResourceService.takeOutLoan: Player ${playerId} not found`);
+      return false;
+    }
+
+    const gameState = this.stateService.getGameState();
+    
+    try {
+      // Generate unique loan ID
+      const loanId = `loan_${playerId}_${Date.now()}_${Math.random().toString(36).substr(2, 6)}`;
+      
+      // Create new loan object
+      const newLoan = {
+        id: loanId,
+        principal: amount,
+        interestRate: interestRate,
+        startTurn: gameState.turn
+      };
+
+      // Add loan to player's loans array
+      const updatedLoans = [...player.loans, newLoan];
+      
+      // Update player with new loan
+      this.stateService.updatePlayer({
+        id: playerId,
+        loans: updatedLoans
+      });
+
+      // Add the loan amount to player's money
+      const success = this.addMoney(playerId, amount, 'loan', `Loan ${loanId}: $${amount.toLocaleString()} at ${(interestRate * 100).toFixed(1)}%`);
+      
+      if (success) {
+        console.log(`💰 LOAN: Player ${player.name} took loan ${loanId} for $${amount.toLocaleString()} at ${(interestRate * 100).toFixed(1)}% interest`);
+        return true;
+      } else {
+        // Rollback loan if money addition failed
+        this.stateService.updatePlayer({
+          id: playerId,
+          loans: player.loans
+        });
+        return false;
+      }
+      
+    } catch (error) {
+      console.error(`ResourceService.takeOutLoan: Error taking loan for player ${playerId}:`, error);
+      return false;
+    }
+  }
+
+  /**
+   * Apply interest to all of a player's active loans
+   * @param playerId - Player to apply interest to
+   */
+  applyInterest(playerId: string): void {
+    const player = this.stateService.getPlayer(playerId);
+    if (!player) {
+      console.warn(`ResourceService.applyInterest: Player ${playerId} not found`);
+      return;
+    }
+
+    if (!player.loans || player.loans.length === 0) {
+      // No loans, nothing to do
+      return;
+    }
+
+    let totalInterest = 0;
+    const interestDetails: string[] = [];
+
+    // Calculate total interest from all loans
+    for (const loan of player.loans) {
+      const interest = loan.principal * loan.interestRate;
+      totalInterest += interest;
+      interestDetails.push(`${loan.id}: $${interest.toLocaleString()}`);
+    }
+
+    if (totalInterest <= 0) {
+      return;
+    }
+
+    console.log(`💸 INTEREST: Player ${player.name} owes $${totalInterest.toLocaleString()} in loan interest`);
+    console.log(`   Breakdown: ${interestDetails.join(', ')}`);
+
+    // Check if player can afford the interest
+    if (player.money < totalInterest) {
+      console.warn(`⚠️ INTEREST: Player ${player.name} cannot afford $${totalInterest.toLocaleString()} interest (has $${player.money.toLocaleString()})`);
+      
+      // Handle insufficient funds - for now, we'll deduct what they can afford and log the shortfall
+      const affordableAmount = player.money;
+      const shortfall = totalInterest - affordableAmount;
+      
+      if (affordableAmount > 0) {
+        this.spendMoney(playerId, affordableAmount, 'interest', `Partial interest payment (shortfall: $${shortfall.toLocaleString()})`);
+      }
+      
+      console.warn(`💸 INTEREST SHORTFALL: Player ${player.name} owes additional $${shortfall.toLocaleString()} in unpaid interest`);
+      
+      // NOTE: Interest shortfalls are forgiven (intentional game design)
+      // This makes loans more accessible to struggling players
+      // If harsher penalties are desired, consider:
+      // - Adding unpaid interest to loan principal
+      // - Applying late payment penalties
+      // - Tracking payment history
+      
+    } else {
+      // Player can afford full interest payment
+      const success = this.spendMoney(playerId, totalInterest, 'interest', `Interest payment on ${player.loans.length} loan(s)`);
+      
+      if (success) {
+        console.log(`✅ INTEREST: Player ${player.name} paid $${totalInterest.toLocaleString()} in loan interest`);
+      }
+    }
+  }
+
+  // === DEBUG HELPERS ===
+
+  /**
+   * Get summary of all resource transactions for debugging
+   */
+  getTransactionSummary(): { [playerId: string]: { totalTransactions: number; lastTransaction?: ResourceTransaction } } {
+    const summary: { [playerId: string]: { totalTransactions: number; lastTransaction?: ResourceTransaction } } = {};
+    
+    for (const [playerId, transactions] of this.transactionHistory.entries()) {
+      summary[playerId] = {
+        totalTransactions: transactions.length,
+        lastTransaction: transactions[transactions.length - 1]
+      };
+    }
+    
+    return summary;
+  }
+
+  /**
+   * Clear transaction history (for testing or reset)
+   */
+  clearTransactionHistory(playerId?: string): void {
+    if (playerId) {
+      this.transactionHistory.delete(playerId);
+    } else {
+      this.transactionHistory.clear();
+    }
+  }
 }